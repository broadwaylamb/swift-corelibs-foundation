--- conflicted
+++ resolved
@@ -196,20 +196,15 @@
 		5BF7AEBF1BCD51F9008F214A /* NSURL.swift in Sources */ = {isa = PBXBuildFile; fileRef = 5BDC3F4A1BCC5DCB00ED97BB /* NSURL.swift */; };
 		5BF7AEC01BCD51F9008F214A /* NSUUID.swift in Sources */ = {isa = PBXBuildFile; fileRef = 5BDC3F4B1BCC5DCB00ED97BB /* NSUUID.swift */; };
 		5BF7AEC11BCD51F9008F214A /* NSValue.swift in Sources */ = {isa = PBXBuildFile; fileRef = 5BDC3F4C1BCC5DCB00ED97BB /* NSValue.swift */; };
-<<<<<<< HEAD
+		61F8AE7D1C180FC600FB62F0 /* TestNSNotificationCenter.swift in Sources */ = {isa = PBXBuildFile; fileRef = 61F8AE7C1C180FC600FB62F0 /* TestNSNotificationCenter.swift */; };
 		7A7D6FBB1C16439400957E2E /* TestNSURLResponse.swift in Sources */ = {isa = PBXBuildFile; fileRef = 7A7D6FBA1C16439400957E2E /* TestNSURLResponse.swift */; };
 		83712C8E1C1684900049AD49 /* TestNSURLRequest.swift in Sources */ = {isa = PBXBuildFile; fileRef = 83712C8D1C1684900049AD49 /* TestNSURLRequest.swift */; };
-=======
-		61F8AE7D1C180FC600FB62F0 /* TestNSNotificationCenter.swift in Sources */ = {isa = PBXBuildFile; fileRef = 61F8AE7C1C180FC600FB62F0 /* TestNSNotificationCenter.swift */; };
->>>>>>> b50701c7
 		844DC3331C17584F005611F9 /* TestNSScanner.swift in Sources */ = {isa = PBXBuildFile; fileRef = 844DC3321C17584F005611F9 /* TestNSScanner.swift */; };
 		848A30581C137B3500C83206 /* TestNSHTTPCookie.swift in Sources */ = {isa = PBXBuildFile; fileRef = 848A30571C137B3500C83206 /* TestNSHTTPCookie.swift */; };
 		84BA558E1C16F90900F48C54 /* TestNSTimeZone.swift in Sources */ = {isa = PBXBuildFile; fileRef = 84BA558D1C16F90900F48C54 /* TestNSTimeZone.swift */; };
 		88D28DE71C13AE9000494606 /* TestNSGeometry.swift in Sources */ = {isa = PBXBuildFile; fileRef = 88D28DE61C13AE9000494606 /* TestNSGeometry.swift */; };
-<<<<<<< HEAD
+		C2A9D75C1C15C08B00993803 /* TestNSUUID.swift in Sources */ = {isa = PBXBuildFile; fileRef = C2A9D75B1C15C08B00993803 /* TestNSUUID.swift */; };
 		A5A34B561C18C85D00FD972B /* TestNSByteCountFormatter.swift in Sources */ = {isa = PBXBuildFile; fileRef = A5A34B551C18C85D00FD972B /* TestNSByteCountFormatter.swift */; };
-=======
->>>>>>> b50701c7
 		C2A9D75C1C15C08B00993803 /* TestNSUUID.swift in Sources */ = {isa = PBXBuildFile; fileRef = C2A9D75B1C15C08B00993803 /* TestNSUUID.swift */; };
 		C93559291C12C49F009FD6A9 /* TestNSAffineTransform.swift in Sources */ = {isa = PBXBuildFile; fileRef = C93559281C12C49F009FD6A9 /* TestNSAffineTransform.swift */; };
 		DCDBB8331C1768AC00313299 /* TestNSData.swift in Sources */ = {isa = PBXBuildFile; fileRef = DCDBB8321C1768AC00313299 /* TestNSData.swift */; };
@@ -536,20 +531,15 @@
 		5BDC3FCF1BCF17E600ED97BB /* NSCFSet.swift */ = {isa = PBXFileReference; fileEncoding = 4; lastKnownFileType = sourcecode.swift; path = NSCFSet.swift; sourceTree = "<group>"; };
 		5BDC405C1BD6D83B00ED97BB /* TestFoundation.app */ = {isa = PBXFileReference; explicitFileType = wrapper.cfbundle; includeInIndex = 0; path = TestFoundation.app; sourceTree = BUILT_PRODUCTS_DIR; };
 		5BF7AEC21BCD568D008F214A /* ForSwiftFoundationOnly.h */ = {isa = PBXFileReference; lastKnownFileType = sourcecode.c.h; path = ForSwiftFoundationOnly.h; sourceTree = "<group>"; };
-<<<<<<< HEAD
+		61F8AE7C1C180FC600FB62F0 /* TestNSNotificationCenter.swift */ = {isa = PBXFileReference; fileEncoding = 4; lastKnownFileType = sourcecode.swift; path = TestNSNotificationCenter.swift; sourceTree = "<group>"; };
 		7A7D6FBA1C16439400957E2E /* TestNSURLResponse.swift */ = {isa = PBXFileReference; fileEncoding = 4; lastKnownFileType = sourcecode.swift; path = TestNSURLResponse.swift; sourceTree = "<group>"; };
 		83712C8D1C1684900049AD49 /* TestNSURLRequest.swift */ = {isa = PBXFileReference; fileEncoding = 4; lastKnownFileType = sourcecode.swift; path = TestNSURLRequest.swift; sourceTree = "<group>"; };
-=======
-		61F8AE7C1C180FC600FB62F0 /* TestNSNotificationCenter.swift */ = {isa = PBXFileReference; fileEncoding = 4; lastKnownFileType = sourcecode.swift; path = TestNSNotificationCenter.swift; sourceTree = "<group>"; };
->>>>>>> b50701c7
 		844DC3321C17584F005611F9 /* TestNSScanner.swift */ = {isa = PBXFileReference; fileEncoding = 4; lastKnownFileType = sourcecode.swift; path = TestNSScanner.swift; sourceTree = "<group>"; };
 		848A30571C137B3500C83206 /* TestNSHTTPCookie.swift */ = {isa = PBXFileReference; fileEncoding = 4; lastKnownFileType = sourcecode.swift; name = TestNSHTTPCookie.swift; path = TestFoundation/TestNSHTTPCookie.swift; sourceTree = SOURCE_ROOT; };
 		84BA558D1C16F90900F48C54 /* TestNSTimeZone.swift */ = {isa = PBXFileReference; fileEncoding = 4; lastKnownFileType = sourcecode.swift; path = TestNSTimeZone.swift; sourceTree = "<group>"; };
 		88D28DE61C13AE9000494606 /* TestNSGeometry.swift */ = {isa = PBXFileReference; fileEncoding = 4; lastKnownFileType = sourcecode.swift; path = TestNSGeometry.swift; sourceTree = "<group>"; };
-<<<<<<< HEAD
+		C2A9D75B1C15C08B00993803 /* TestNSUUID.swift */ = {isa = PBXFileReference; fileEncoding = 4; lastKnownFileType = sourcecode.swift; path = TestNSUUID.swift; sourceTree = "<group>"; };
 		A5A34B551C18C85D00FD972B /* TestNSByteCountFormatter.swift */ = {isa = PBXFileReference; fileEncoding = 4; lastKnownFileType = sourcecode.swift; path = TestNSByteCountFormatter.swift; sourceTree = "<group>"; };
-=======
->>>>>>> b50701c7
 		C2A9D75B1C15C08B00993803 /* TestNSUUID.swift */ = {isa = PBXFileReference; fileEncoding = 4; lastKnownFileType = sourcecode.swift; path = TestNSUUID.swift; sourceTree = "<group>"; };
 		C93559281C12C49F009FD6A9 /* TestNSAffineTransform.swift */ = {isa = PBXFileReference; fileEncoding = 4; lastKnownFileType = sourcecode.swift; path = TestNSAffineTransform.swift; sourceTree = "<group>"; };
 		DCDBB8321C1768AC00313299 /* TestNSData.swift */ = {isa = PBXFileReference; fileEncoding = 4; lastKnownFileType = sourcecode.swift; path = TestNSData.swift; sourceTree = "<group>"; };

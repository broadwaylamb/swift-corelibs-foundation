--- conflicted
+++ resolved
@@ -427,11 +427,7 @@
 */
 public struct URL : ReferenceConvertible, Equatable {
     public typealias ReferenceType = NSURL
-<<<<<<< HEAD
-    internal var _url : NSURL
-=======
     fileprivate var _url : NSURL
->>>>>>> 5b16f0e2
 
     /// Initialize with string.
     ///
@@ -952,7 +948,7 @@
     }
 }
 
-extension URL {
+extension URL : _ObjectTypeBridgeable {
     @_semantics("convertToObjectiveC")
     public func _bridgeToObjectiveC() -> NSURL {
         return _url
@@ -976,31 +972,6 @@
     }
 }
 
-<<<<<<< HEAD
-extension URL : _ObjectTypeBridgeable {
-    @_semantics("convertToObjectiveC")
-    public func _bridgeToObjectiveC() -> NSURL {
-        return _url
-    }
-    
-    public static func _forceBridgeFromObjectiveC(_ source: NSURL, result: inout URL?) {
-        if !_conditionallyBridgeFromObjectiveC(source, result: &result) {
-            fatalError("Unable to bridge \(_ObjectType.self) to \(self)")
-        }
-    }
-    
-    public static func _conditionallyBridgeFromObjectiveC(_ source: NSURL, result: inout URL?) -> Bool {
-        result = URL(reference: source)
-        return true
-    }
-    
-    public static func _unconditionallyBridgeFromObjectiveC(_ source: NSURL?) -> URL {
-        var result: URL? = nil
-        _forceBridgeFromObjectiveC(source!, result: &result)
-        return result!
-    }
-}
-=======
 extension URL : CustomStringConvertible, CustomDebugStringConvertible {
     public var description: String {
         return _url.description
@@ -1027,5 +998,4 @@
   }
 }
 
-public typealias _FileReferenceLiteralType = URL
->>>>>>> 5b16f0e2
+public typealias _FileReferenceLiteralType = URL